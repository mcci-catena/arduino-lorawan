# MCCI Arduino LoRaWAN Library

**User-friendly library for using the Arduino LMIC library with The Things Network and LoRaWAN&reg; networks.**

[![GitHub release](https://img.shields.io/github/release/mcci-catena/arduino-lorawan.svg)](https://github.com/mcci-catena/arduino-lorawan/releases/latest) [![GitHub commits](https://img.shields.io/github/commits-since/mcci-catena/arduino-lorawan/latest.svg)](https://github.com/mcci-catena/arduino-lorawan/compare/v0.10.0...master) [![Build Status](https://travis-ci.com/mcci-catena/arduino-lorawan.svg?branch=master)](https://travis-ci.com/mcci-catena/arduino-lorawan)

**Contents:**

<!--
  This TOC uses the VS Code markdown TOC extension AlanWalk.markdown-toc.
  We strongly recommend updating using VS Code, the markdown-toc extension and the
  bierner.markdown-preview-github-styles extension. Note that if you are using
  VS Code 1.29 and Markdown TOC 1.5.6, https://github.com/AlanWalk/markdown-toc/issues/65
  applies -- you must change your line-ending to some non-auto value in Settings>
  Text Editor>Files.  `\n` works for me.
-->
<!-- markdownlint-capture -->
<!-- markdownlint-disable -->
<!-- TOC depthFrom:2 updateOnSave:true -->

- [Overview](#overview)
- [Required libraries](#required-libraries)
- [Compile-time Configuration](#compile-time-configuration)
        - [Region Selection](#region-selection)
        - [Network selection](#network-selection)
        - [Join Subband Selection](#join-subband-selection)
- [Writing Code With This Library](#writing-code-with-this-library)
        - [Using the LMIC's pre-configured pin-maps](#using-the-lmics-pre-configured-pin-maps)
        - [Supplying a pin-map](#supplying-a-pin-map)
        - [Details on use](#details-on-use)
- [APIs](#apis)
        - [Starting operation](#starting-operation)
        - [Poll and update the LMIC](#poll-and-update-the-lmic)
        - [Reset the LMIC](#reset-the-lmic)
        - [Shut down the LMIC](#shut-down-the-lmic)
        - [Register an event listener](#register-an-event-listener)
        - [Send an event to all listeners](#send-an-event-to-all-listeners)
        - [Manipulate the Debug Mask](#manipulate-the-debug-mask)
        - [Output a formatted log message](#output-a-formatted-log-message)
        - [Get the configured LoRaWAN region, country code, and network name](#get-the-configured-lorawan-region-country-code-and-network-name)
        - [Set link-check mode](#set-link-check-mode)
        - [Send a buffer](#send-a-buffer)
        - [Register a Receive-Buffer Callback](#register-a-receive-buffer-callback)
        - [Get DevEUI, AppEUI, AppKey](#get-deveui-appeui-appkey)
        - [Test provisioning state](#test-provisioning-state)
- [Examples](#examples)
- [Release History](#release-history)
- [Notes](#notes)

<!-- /TOC -->
<!-- markdownlint-restore -->
<!-- Due to a bug in Markdown TOC, the table is formatted incorrectly if tab indentation is set other than 4. Due to another bug, this comment must be *after* the TOC entry. -->

## Overview

The **`arduino-lorawan`** library provides a structured way of using the [`arduino-lmic` library][0] to send sensor data over The Things Network or a similar LoRaWAN-based data network.

This version targets v4.0.0 or later of the `arduino-lmic` library.

It targets devices that are reasonably capable, consisting of:

1. A 32-bit processor (ARM, XTENSA, etc.);
2. An SX1276-based LoRa radio; and
3. An Arduino run-time environment.

The reference target for SAMD21G deployments is [Adafruit Feather M0 LoRa][1].
In addition to the basic Feather M0 LoRa, other products are supported. The [MCCI][3] [Catena 4450][4], [Catena 4460][5], and [Catena 4470][6] products are upward compatible with the Feather M0 LoRa and therefore also can be used with this library.

The reference target for STM32L0 deployments is the Murata CMWX1ZZABZ-078, as deployed in the MCCI [Catena 4610][7], [Catena 4612][9], [Catena 4801][12], [Catena 4617][10], [Catena 4618][11], [Catena 4630][13] etc., with the MCCI Arduino [board support package][8].

[0]: https://github.com/mcci-catena/arduino-lmic
[1]: https://www.adafruit.com/products/3178
[2]: https://thethings.nyc/
[3]: https://mcci.com
[4]: https://store.mcci.com/collections/lorawan-iot-and-the-things-network/products/catena-4450-lorawan-iot-device
[5]: https://store.mcci.com/collections/lorawan-iot-and-the-things-network/products/catena-4460-sensor-wing-w-bme680
[6]: https://store.mcci.com/collections/lorawan-iot-and-the-things-network/products/mcci-catena-4470-modbus-node-for-lorawan-technology
[7]: https://store.mcci.com/products/mcci-catena-4610-integrated-node-for-lorawan-technology
[8]: https://github.com/mcci-catena/arduino-boards
[9]: https://store.mcci.com/products/catena-4612-integrated-lorawan-node
[10]: https://store.mcci.com/products/mcci-catena-4617
[11]: https://store.mcci.com/products/mcci-catena-4618
[12]: https://store.mcci.com/products/catena-4801
[13]: https://store.mcci.com/products/mcci-catena-4630

**`arduino-lorawan`** attempts to solve three problems.

1. It separates network maintenance code from your application.
2. It separates the common logic of your sensor app from the details about each individual device, allowing you to have a common source base that's used for all sensors.
3. It provides a simple framework for doing low-power programming.
4. It includes a framework for managing non-volatile storage (particularly FRAM) in a stable and atomic way. (However, you have to provide the non-volatile storage handling).

The resulting programming environment is just a little more complicated than basic Arduino, but we intend that it will be almost as easy to use for prototyping, and not too tedious to use when moving to small pilot runs.

MCCI tends to use the this library wrapped by the [Catena Arduino Platform](https://github.com/mcci-catena/Catena-Arduino-Platform) library, but this library can be used stand-alone, as described below, and as shown in [`examples/simple_sensor_bme280/simple_sensor_bme280.ino`](examples/simple_sensor_bme280/simple_sensor_bme280.ino).

## Required libraries

| Library | Required Version | Recommended Version | Comments |
|---------|:----------------:|:-------------------:|----------|
| [`arduino-lmic`](https://github.com/mcci-catena/arduino-lmic) | 3.99.0-2 | 4.0.0 | Earlier versions will fail to compile but should give compile-time asserts. |
| [`Catena-mcciadk`](https://github.com/mcci-catena/Catena-mcciadk) | 0.1.1 | 0.2.2 | Needed for miscellaneous definitions |

## Compile-time Configuration

### Region Selection

This library uses the same configuration variables as the Arduino LMIC for selecting the target region.

### Network selection

The following compile-time defines select the network that will be used. Exactly one should be defined. The value shall be 1.

| Symbol                                | Network               | Regions Supported
|---------------------------------------|-----------------------|--------------
| `ARDUINO_LMIC_CFG_NETWORK_TTN`        | The Things Network    | EU868, US915 (subband 1), AU915 (subband 1), AS923, AS923 Japan, KR920, IN866
| `ARDUINO_LMIC_CFG_NETWORK_ACTILITY`   | Actility              | EU868, US915, AU915, AS923, AS923 Japan, KR920, IN866
| `ARDUINO_LMIC_CFG_NETWORK_HELIUM`     | Helium                | US915 (subband 1)
| `ARDUINO_LMIC_CFG_NETWORK_MACHINEQ`   | machineQ              | US915
| `ARDUINO_LMIC_CFG_NETWORK_SENET`      | Senet                 | US915
| `ARDUINO_LMIC_CFG_NETWORK_SENRA`      | Senra                 | IN866
| `ARDUINO_LMIC_CFG_NETWORK_SWISSCOM`   | Swisscom              | EU868
| `ARDUINO_LMIC_CFG_NETWORK_CHIRPSTACK` | ChirpStack.io         | EU868, US915, AU915, AS923, AS923 Japan, KR920, IN866
| `ARDUINO_LMIC_CFG_NETWORK_GENERIC`    | Generic               | EU868, US915, AU915, AS923, AS923 Japan, KR920, IN866

### Join Subband Selection

Three regional plans (US915, AU915 and CN470) have fixed channel frequencies, and many more channels than are supported by most gateways. In these regions, it's common to reduce the OTAA join channels to a subset of the available channels -- networks often configure gateways to support a maximum of 8 channels. The exact choice of 8 channels is called the subband.

The symbol `ARDUINO_LMIC_CFG_SUBBAND`, if defined, configures the subband to be used. If set to -1, no subband choice is made; all channels are used for joining. Otherwise, the value is multiplied by 8 and used as the base channel for joining. Channels `ARDUINO_LMIC_CFG_SUBBAND` through `ARDUINO_LMIC_CFG_SUBBAND + 7` are used for the join process.  In the US915 and AU915 regions `ARDUINO_LMIC_CFG_SUBBAND` can be any value between 0 and 7, inclusive.  In the CN470 region, `ARDUINO_LMIC_CFG_SUBBAND` can be any value between 0 and 11, inclusive.

Some networks (The Things Network, Helium) pre-define the subband to be used; in that case, `ARDUINO_LMIC_CFG_SUBBAND` is not used.

In most cases, `ARDUINO_LMIC_CFG_SUBBAND` can be set to -1. The network either sends the desired channel mask as part of the JoinAccept message, or (in the case of TTN V2) sends channel-mapping information in response to the first successful uplink. However, if you're impatient, setting the subband to match your network will speed up joins appreciably, and (on TTN V2) will make your device start sending good data more quickly. Setting `ARDUINO_LMIC_CFG_SUBBAND` to a non-negative value that doesn't match your network will effectively prevent communication.

## Writing Code With This Library

The classes in this library are normally intended to be used inside a class that overrides one or more of the virtual methods.

### Using the LMIC's pre-configured pin-maps

The stand-alone use pattern is as follows, targeting The Things Network V3 (also works with V2).  This code can be found in the `example/simple_feather/simple.ino` sketch.  Note that this isn't complete, as you have to add code in the indicated places.

```c++
#include <Arduino_LoRaWAN_ttn.h>

class cMyLoRaWAN : public Arduino_LoRaWAN_ttn {
public:
    cMyLoRaWAN() {};

protected:
    // you'll need to provide implementations for this.
    virtual bool GetOtaaProvisioningInfo(Arduino_LoRaWAN::OtaaProvisioningInfo*) override;
    // if you have persistent storage, you can provide implementations for these:
    virtual void NetSaveSessionInfo(const SessionInfo &Info, const uint8_t *pExtraInfo, size_t nExtraInfo) override;
    virtual void NetSaveSessionState(const SessionState &State) override;
    virtual bool NetGetSessionState(SessionState &State) override;
};

// set up the data structures.
cMyLoRaWAN myLoRaWAN {};

void setup() {
    myLoRaWAN.begin();
}

void loop() {
    myLoRaWAN.loop();
}

// this method is called when the LMIC needs OTAA info.
// return false to indicate "no provisioning", otherwise
// fill in the data and return true.
bool
cMyLoRaWAN::GetOtaaProvisioningInfo(
    OtaaProvisioningInfo *pInfo
    ) {
    return false;
}

void
cMyLoRaWAN::NetSaveSessionInfo(
    const SessionInfo &Info,
    const uint8_t *pExtraInfo,
    size_t nExtraInfo
    ) {
    // save Info somewhere.
}

void
cMyLoRaWAN::NetSaveSessionState(const SessionState &State) {
    // save State somwwhere. Note that it's often the same;
    // often only the frame counters change.
}

bool
cMyLoRaWAN::NetGetSessionState(SessionState &State) {
    // either fetch SessionState from somewhere and return true or...
    return false;
}

```

### Supplying a pin-map

If the LMIC library doesn't have a pin-map for your board, and you don't want to add one to the library, you can supply your own.  Simply prepare a pin-map, and pass it to the `begin()` method.

A full example can be found in the `example/simple_feather/simple_feather.ino` sketch, but here are the relevant differences.

```c++
// The pin map. This form is convenient if the LMIC library
// doesn't support your board and you don't want to add the
// configuration to the library (perhaps you're just testing).
// This pinmap matches the FeatherM0 LoRa. See the arduino-lmic
// docs for more info on how to set this up.
const cMyLoRaWAN::lmic_pinmap myPinMap = {
     .nss = 8,
     .rxtx = cMyLoRaWAN::lmic_pinmap::LMIC_UNUSED_PIN,
     .rst = 4,
     .dio = { 3, 6, cMyLoRaWAN::lmic_pinmap::LMIC_UNUSED_PIN },
     .rxtx_rx_active = 0,
     .rssi_cal = 0,
     .spi_freq = 8000000,
};

void setup() {
    // simply pass the pinmap to the begin() method.
    myLoRaWAN.begin(myPinMap);
}
```

### Details on use

1. Define a class to define your concrete LoRaWAN instance. This is how you'll provide the out-calls, by defining virtual method functions. We'll call this `cMyLoRaWAN`, beginning with `c` to indicate that this is a class name.

2. Create an instance of your class. We'll call this `myLoRaWAN`.

3. Determine whether you need a pin-map, or whether your `arduino-lmic` library already directly supports your board. If directly supported, you can call `myLoRaWAN.begin()` without any arguments, and the LMIC default pin-map for your board will be used. Otherwise, you can allocate a pin-map. If you name it `myPinmap`, you can call `myLoRaWAN.begin(myPinmap);`, as in the example.

4. Implement the required methods.

## APIs

### Starting operation

The `begin()` APIs are used to start the LMIC engine. There are three forms.  See ["Details on use,"](#details-on-use) above.

### Poll and update the LMIC

```c++
void Arduino_LoRaWAN::loop(void);
```

This method must be called periodically in order to keep the LMIC operating. For class-A devices, this need only be called while actively pushing an uplink, or while a task is pending in the LMIC's time-driven queue.

### Reset the LMIC

```c++
void Arduino_LoRaWAN::reset(void);
```

Cancel any pending operations and reinitialize all internal state.

### Shut down the LMIC

```c++
void Arduino_LoRaWAN::Shutdown(void);
```

Shut down the LMIC. Any attempt to transmit while shut down will fail.

### Register an event listener

```c++
typedef void ARDUINO_LORAWAN_EVENT_FN(
                        void *pUserData,
                        uint32_t eventCode
                        );

bool Arduino_LoRaWAN::RegisterListener(
    ARDUINO_LORAWAN_EVENT_FN *pEvent,
    void *pUserData
    );
```

Clients may register event functions using `RegisterListener`. The event function is called on each event from the LMIC. Up to four listeners may be registered. There's no way to cancel a registration.

### Send an event to all listeners

```c++
void Arduino_LoRaWAN::DispatchEvent(uint32_t eventCode);
```

This routine causes each registered event listener to be called with the specified event code. This is mostly for internal use, and may become `protected` in future releases.

### Manipulate the Debug Mask

_To be documented. This feature is currently only in the header files and not used._

### Output a formatted log message

_To be documented. This feature is currently only used by the macro `ARDUINO_LORAWAN_PRINTF`, which in turn is only used in one place._

### Get the configured LoRaWAN region, country code, and network name

```c++
const char *Arduino_LoRaWAN::GetRegionString(char *pBuf, size_t size) const;
```

Set the buffer at `*pBuf` to the configured network region.  At most `size-1` characters will be copied to the target buffer.

The result is guaranteed to be non-NULL, and is a pointer to a string. If `pBuf` is `nullptr` or `size` is zero, then the result is a constant string `"<<null>>"`. Otherwise, the result is `pBuf`. Since the result might be an immutable string, the result is declared as `const char *`.  The result is guaranteed to be a well-formed string. If the buffer is too small to contain the region string, the region string will be truncated to the right as needed.

```c++
Arduino_LoRaWAN::Region Arduino_LoRaWAN::GetRegion() const;
```

Return the region code. `Arduino_LoRaWAN::Region` contains the following values: `unknown`, `eu868`, `us915`, `cn783`, `eu433`, `au915`, `cn490`, `as923`, `kr920`, and `in866`.

```c++
Arduino_LoRaWAN::CountryCode Arduino_LoRaWAN::GetCountryCode() const;
```

Return the country code, which might be relevant to the region definition. The defined values are `none` (in case there are no relevant country-specific variations), and `JP` (which means we must follow Japan listen-before-talk rules).

```c++
enum class Arduino_LoRaWAN::NetworkID_t : std::uint32_t {
    TheThingsNetwork, Actility, Helium, machineQ, Senet, Senra, Swisscom,
    ChirpStack, Generic
};

Arduino_LoRaWAN::NetworkID_t Arduino_LoRaWAN::GetNetworkID() const;
```

Return the network ID, indicating the network for which the stack is currently configured.

```c++
const char *GetNetworkName() const;
```

Return the network name. Values are `"The Things Network"`, `"Actility"`, `"Helium"`, `"machineQ"`, `"Senet"`, `"Senra"`, `"Swisscom"`, `"ChirpStack"`, and `"Generic"`.

### Set link-check mode

```c++
bool Arduino_LoRaWAN::SetLinkCheckMode(
    bool fEnable
    );
```

Enable (or disable) link check mode, based on the value of `fEnabled`. If disabled, the device will not try to maintain a connection to the network. If enabled, the device watches for downlinks. If no downlink is seen for 64 messages, the device starts setting the network ADR request in uplinks. If there's no response after 32 messages, the device reduces the data rate and increases power, and continues this loop until there are no more data rates to try. At that point, the device will start inserting join attempts after every uplink without a downlink.

If disabled, the device doesn't try to reduce data rate automatically and won't ever automatically detect network loss or change.

Disabled was formerly the preferred mode of operation, but as of early 2019, it is clear that enabled is the preferred mode for The Things Network.

### Send a buffer

```c++
typedef void Arduino_LoRaWAN::SendBufferCbFn(
    void *pClientData,
    bool fSuccess
    );

bool Arduino_LoRaWAN::SendBuffer(
    const uint8_t *pBuffer,
    size_t nBuffer,
    SendBufferCbFn *pDoneFn = nullptr,
    void *pClientData = nullptr,
    bool fConfirmed = false,
    uint8_t port = 1
    );
```

Send message from `pBuffer`; call `pDoneFn(pClientData, status)` when the message has either been transmitted or abandoned.

### Register a Receive-Buffer Callback

```c++
typedef void
Arduino_LoRaWAN::ReceivePortBufferCbFn(
    void *pClientData,
    uint8_t uPort,
    const uint8_t *pBuffer,
    size_t nBuffer
    );

void Arduino_LoRaWAN::SetReceiveBufferCb(
    Arduino_LoRaWAN::ReceivePortBufferCbFn *pReceiveBufferFn,
    void *pUserData = nullptr
    );
```

The specified function is called whenever a downlink message is received. `nBuffer` might be zero, and `uPort` might be zero for MAC messages.

### Get DevEUI, AppEUI, AppKey

```c++
bool Arduino_LoRaWAN::GetDevEUI(uint8_t *pBuf);
bool Arduino_LoRaWAN::GetAppEUI(uint8_t *pBuf);
bool Arduino_LoRaWAN::GetAppKey(uint8_t *pBuf);
```

These three routines fetch the provisioned DevEUI, AppEUI, and AppKey.  `pBuf` points to an 8-byte (DevEUI and AppEUI) or 16-byte (AppKey) buffer. The values are returned in network byte order: DevEUI and AppEUI are returned in little-endian byte order, and AppKey is returned in big-endian byte order.

### Test provisioning state

```c++
bool Arduino_LoRaWAN::IsProvisioned(void);
```

Return `true` if the LoRaWAN stack seems to be properly provisioned (provided with a valid Device EUI, Application EUI and Application Key for OTAA; or provided with valid Device Address, Application Session Key and Network Session Key for ABP). Returns `false` otherwise.

## Examples

Although the examples directory has many sketches, most are for regression testing, and are not of much use in showing how library should be used.

However, [examples/simple_sensor_bme280](examples/simple_sensor_bme280/simple_sensor_bme280.ino) is a complete working example of an OTAA device.

- It assumes you have a Bosch BME280 sensor attached via I2C. It reads the sensor every six minutes, and transmits temperature, humidity and barometric pressure.
- It includes a simple implementation of a non-intrusive logging system. This shows how best to get debug information out of the LMIC: save data and print later.
- It shows how to write the hooks that can save state (but it doesn't try to save state).
- The structure for sending uplink data is considerably simpler than either the examples in the LMIC or the examples in the MCCI Catena family.

**Note**: the example uses the MCCI fork of the Adafruit BME280 library, found [here](https://github.com/mcci-catena/Adafruit_BME280_Library). This won't trouble you unless you actually try to use the code, rather than replacing the sensor logic with your own logic.

Much more elaborate uses can be found in the MCCI [Catena-Arduino-Platform](https://github.com/mcci-catena/Catena-Arduino-Platform) library; but that library is so large that it's tough to figure out what's required for LoRaWAN, and what's used for supporting MCCI boards.

## Release History

- v0.10.0 includes the following changes.
<<<<<<< HEAD
=======

>>>>>>> 360b8a4e
  - examples/arduino_lorawan_esp32_example: @matthias-bs Added pin mappings for some common ESP32 LoRaWAN boards.
  - Added return statement on `Arduino_LoRaWAN::setFrequency()`.

- v0.9.2 includes the following changes.

  - Fix `-Wunused-parameter` warnings from GCC. ([#196](https://github.com/mcci-catena/arduino-lorawan/issues/196)). This is v0.9.2-pre3.
  - Apply pre-release version to `library.properties` and `library.json` ([#195](https://github.com/mcci-catena/arduino-lorawan/issues/195)). This is v0.9.2-pre2.
  - Correct error, missing `return true` at end of `Arduino_LoRaWAN::ApplySessionState()`. ([#194](https://github.com/mcci-catena/arduino-lorawan/issues/194)).
  - Correct error in logging, missing `return true` in `Arduino_LoRaWAN::cEventLog::processSingleEvent()` ([#191](https://github.com/mcci-catena/arduino-lorawan/issues/191)). This is v0.9.2-pre1.

- v0.9.1 includes the following changes.

  - Check size and tag of SessionChannelMask when restoring a session ([#169](https://github.com/mcci-catena/arduino-lorawan/issues/169)).
  - Set size and tag of SessionChannelMask when saving ([#170](https://github.com/mcci-catena/arduino-lorawan/issues/170)).
  - Don't use the results of ABP provisioning info for OTAA initialization unless saved SessionState is valid ([#171](https://github.com/mcci-catena/arduino-lorawan/issues/171)).
  - Add a method to `Arduino_LoRaWAN` to match session state against the configuration for the LMIC. ([#172](https://github.com/mcci-catena/arduino-lorawan/issues/172)).
  - Define a `SessionChannelMask` tag for CN470-like configurations, and allow for such configurations when reading the state ([#173](https://github.com/mcci-catena/arduino-lorawan/issues/173)).
  - Update the standard event processor: on `EV_JOINING`, call client methods to re-initialize both the active state and the saved state according to regional defaults ([#176](https://github.com/mcci-catena/arduino-lorawan/issues/176)).

- v0.9.0 includes the following changes.

  - Complete save/restore of all LMIC state ([#25](https://github.com/mcci-catena/arduino-lorawan/issues/25)). This greatly improves save/restore usability with TTN V3. Requires LMIC version v3.99.0-2 or later.
  - Semantic versions are now used; the fourth field of version is now the pre-release number, and compares appropriately ([#149](https://github.com/mcci-catena/arduino-lorawan/issues/149)).
  - Support Helium worldwide ([#154](https://github.com/mcci-catena/arduino-lorawan/issues/154), [#153](https://github.com/mcci-catena/arduino-lorawan/issues/153)).
  - Support the LMIC V3.99 channel shuffle-map as part of save/restore.
  - Add a complete example sketch ([#143](https://github.com/mcci-catena/arduino-lorawan/issues/143)).
  - Add a clean logging class ([#160](https://github.com/mcci-catena/arduino-lorawan/issues/160))

- v0.8.0 has the following change.

  - [#139](https://github.com/mcci-catena/arduino-lorawan/issues/139) changes the subband for Helium, who move to channels 8-15/65 (subband 2) on [May 12, 2020](https://engineering.helium.com/2020/05/05/lorawan-network-upgrade-potential-disruption-mitigation.html).

- v0.7.0 has the following changes.

  - `library.properties` updated to refer to the required libraries for the Arduino 1.8.10 IDE.
  - [#136](https://github.com/mcci-catena/arduino-lorawan/issues/136) adds support for UI control of target network and subband, for the following networks: The Things Network, Actility, Helium, machineQ, Senet, Senra, Swisscom, ChirpStack, and Generic.
  - [#100](https://github.com/mcci-catena/arduino-lorawan/issues/100), [#121](https://github.com/mcci-catena/arduino-lorawan/issues/121) introduce `Arduino_LoRaWAN_machineQ`, a type that maps onto the selected target network and region.
  - [#120](https://github.com/mcci-catena/arduino-lorawan/issues/120) fixes the setting of RX2 DR9 in EU868 for TTN -- was incorrectly put in US when refactoring.
  - [#116](https://github.com/mcci-catena/arduino-lorawan/issues/110) adds KR920 support. Vestigial / unused uses of `KR921` were changed to match the official `KR920` name. Cleanup typos in this file. This requires `arduino-lmic` library version 2.3.2.60 or greater.

- v0.6.0 has the following changes.

  - [#110](https://github.com/mcci-catena/arduino-lorawan/issues/110) tweak initial power settings for US.
  - [#106](https://github.com/mcci-catena/arduino-lorawan/issues/106), [#107](https://github.com/mcci-catena/arduino-lorawan/issues/107), [#108](https://github.com/mcci-catena/arduino-lorawan/issues/108), [#104](https://github.com/mcci-catena/arduino-lorawan/issues/104) CI improvements
  - [#88](https://github.com/mcci-catena/arduino-lorawan/issues/88) use new LMIC APIs for SendBuffer
  - [#97](https://github.com/mcci-catena/arduino-lorawan/issues/97) add `ARDUINO_LORAWAN_VERSION` macro.
  - [#98](https://github.com/mcci-catena/arduino-lorawan/issues/98) check LMIC version at compile time.
  - [#96](https://github.com/mcci-catena/arduino-lorawan/issues/96) properly restores the NetID from a saved session.
  - [#93](https://github.com/mcci-catena/arduino-lorawan/issues/93) adds `EV_TXCANCELED` support.
  - [#92](https://github.com/mcci-catena/arduino-lorawan/issues/92), [#84](https://github.com/mcci-catena/arduino-lorawan/issues/84), [#85](https://github.com/mcci-catena/arduino-lorawan/issues/85), [#87](https://github.com/mcci-catena/arduino-lorawan/issues/87) handles transmit completion status correctly.
  - [#91](https://github.com/mcci-catena/arduino-lorawan/issues/91) removes a redundant call to `UpdateFCntDown()`.
  - [#89](https://github.com/mcci-catena/arduino-lorawan/issues/89) adds new LMIC event codes added as part of the certification push.
  - [#5](https://github.com/mcci-catena/arduino-lorawan/issues/5) enables link-check-mode by default.
  - [#83](https://github.com/mcci-catena/arduino-lorawan/issues/83) add `SetLinkCheckMode() method.
  - [#81](https://github.com/mcci-catena/arduino-lorawan/issues/81) allows uplinks to arbitrary ports.

- v0.5.3 is a patch release. It fixes a PlatformIO compile warning, and also fixes another missing return for `Arduino_LoRaWAN::begin()` (this time in an overload in the header file.)

- v0.5.2 incorporates the fix for issue [#68](https://github.com/mcci-catena/arduino-lorawan/issues/68), missing return in `Arduino_LoRaWAN::begin()`.

- v0.5.1 fixes compilation errors when the library manager installs `arduino-lmic` in a renamed directory (issue [#65](https://github.com/mcci-catena/arduino-lorawan/issues/65)).

- v0.5.0 has necessary changes to support the LMIC built-in pin-maps, while retaining support for user-supplied pin-maps. We moved the pin-map parameter from compile-time initialization to an argument to Arduino_LoRaWAN::begin().  This is, unfortunately, a breaking change. Either do as we did in the example -- move the pin-map to the `begin()` call -- or add an `m_pinmap` field in your concrete `cMyLoRaWAN`, and initialize it in your `cMyLoRaWAN::cMyLoRaWAN()` constructor. In addition, we added a few example programs (issue [#49](https://github.com/mcci-catena/arduino-lorawan/issues/49)), and fixed handling of downlink messages with port numbers but no payloads (issue [#50](https://github.com/mcci-catena/arduino-lorawan/issues/50)).

- v0.4.0 adds preliminary machineQ support, continuous integration for SAMD and STM32 L0, better PlatformIO support, improved as923jp support, and fixes a defect in the receive-message API.

- v0.3.4 adds a few simple compile tests, improves the library name in `library.properties`, and further improves documentation.

- v0.3.3 adds PlatformIO support and fixes `library.properties`.

- v0.3.2 is just documentation changes.

- v0.3.1 adds documentation (in this file, in the [Required Libraries](#required-libraries) section) describing the need for the [`catena-mcciadk`](https://github.com/mcci-catena/Catena-mcciadk) library. No code changes.

- v0.3.0 adds support for the Murata module. It requires V2.1.0 of the `arduino-lmic` library.

- v0.2.5 added support for the extended band plans, and requires V2.0.2 of the `arduino-lmic` library.

## Notes

> - Terry Moore of MCCI was the principal author of **`arduino-lorawan`**.
> - Many thanks to Bob Fendrick for assistance in preparing initial test units.
> - **MCCI** and **Catena** are registered trademarks of MCCI Corporation. **LoRaWAN** is a registered trademark of the LoRa Alliance. All other trademarks are the properties of their respective owners.
> - This document initially composed with [StackEdit](https://stackedit.io/); now maintained using Visual Studio Code.<|MERGE_RESOLUTION|>--- conflicted
+++ resolved
@@ -429,10 +429,7 @@
 ## Release History
 
 - v0.10.0 includes the following changes.
-<<<<<<< HEAD
-=======
-
->>>>>>> 360b8a4e
+
   - examples/arduino_lorawan_esp32_example: @matthias-bs Added pin mappings for some common ESP32 LoRaWAN boards.
   - Added return statement on `Arduino_LoRaWAN::setFrequency()`.
 
